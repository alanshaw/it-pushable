{
  "name": "it-pushable",
  "version": "3.1.3",
  "description": "An iterable that you can push values into",
  "author": "Alan Shaw",
  "license": "Apache-2.0 OR MIT",
  "homepage": "https://github.com/alanshaw/it-pushable#readme",
  "repository": {
    "type": "git",
    "url": "git+https://github.com/alanshaw/it-pushable.git"
  },
  "bugs": {
    "url": "https://github.com/alanshaw/it-pushable/issues"
  },
  "keywords": [
    "iterable",
    "iterator",
    "push",
    "pushable"
  ],
  "engines": {
    "node": ">=16.0.0",
    "npm": ">=7.0.0"
  },
  "type": "module",
  "types": "./dist/src/index.d.ts",
  "files": [
    "src",
    "dist",
    "!dist/test",
    "!**/*.tsbuildinfo"
  ],
  "exports": {
    ".": {
      "types": "./dist/src/index.d.ts",
      "import": "./dist/src/index.js"
    }
  },
  "eslintConfig": {
    "extends": "ipfs",
    "parserOptions": {
      "sourceType": "module"
    }
  },
  "release": {
    "branches": [
      "master"
    ],
    "plugins": [
      [
        "@semantic-release/commit-analyzer",
        {
          "preset": "conventionalcommits",
          "releaseRules": [
            {
              "breaking": true,
              "release": "major"
            },
            {
              "revert": true,
              "release": "patch"
            },
            {
              "type": "feat",
              "release": "minor"
            },
            {
              "type": "fix",
              "release": "patch"
            },
            {
              "type": "docs",
              "release": "patch"
            },
            {
              "type": "test",
              "release": "patch"
            },
            {
              "type": "deps",
              "release": "patch"
            },
            {
              "scope": "no-release",
              "release": false
            }
          ]
        }
      ],
      [
        "@semantic-release/release-notes-generator",
        {
          "preset": "conventionalcommits",
          "presetConfig": {
            "types": [
              {
                "type": "feat",
                "section": "Features"
              },
              {
                "type": "fix",
                "section": "Bug Fixes"
              },
              {
                "type": "chore",
                "section": "Trivial Changes"
              },
              {
                "type": "docs",
                "section": "Documentation"
              },
              {
                "type": "deps",
                "section": "Dependencies"
              },
              {
                "type": "test",
                "section": "Tests"
              }
            ]
          }
        }
      ],
      "@semantic-release/changelog",
      "@semantic-release/npm",
      "@semantic-release/github",
      "@semantic-release/git"
    ]
  },
  "scripts": {
    "clean": "aegir clean",
    "lint": "aegir lint",
    "dep-check": "aegir dep-check",
    "build": "aegir build",
    "test": "aegir test -f ./dist/test",
    "test:chrome": "aegir test -t browser --cov",
    "test:chrome-webworker": "aegir test -t webworker",
    "test:firefox": "aegir test -t browser -- --browser firefox",
    "test:firefox-webworker": "aegir test -t webworker -- --browser firefox",
    "test:node": "aegir test -t node --cov",
    "test:electron-main": "aegir test -t electron-main",
    "release": "aegir release",
    "docs": "aegir docs"
  },
  "devDependencies": {
    "@types/fast-fifo": "^1.0.0",
    "aegir": "^38.1.8",
<<<<<<< HEAD
    "it-all": "^2.0.0",
    "it-pipe": "^2.0.0",
=======
    "it-all": "^3.0.1",
    "it-pipe": "^3.0.1",
>>>>>>> f088713e
    "uint8arraylist": "^2.0.0"
  }
}<|MERGE_RESOLUTION|>--- conflicted
+++ resolved
@@ -144,14 +144,9 @@
   },
   "devDependencies": {
     "@types/fast-fifo": "^1.0.0",
-    "aegir": "^38.1.8",
-<<<<<<< HEAD
-    "it-all": "^2.0.0",
-    "it-pipe": "^2.0.0",
-=======
+    "aegir": "^39.0.13",
     "it-all": "^3.0.1",
     "it-pipe": "^3.0.1",
->>>>>>> f088713e
     "uint8arraylist": "^2.0.0"
   }
 }