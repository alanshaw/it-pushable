--- conflicted
+++ resolved
@@ -47,7 +47,7 @@
  * ```
  */
 
-import { FIFO, Next } from './fifo.js'
+import { FIFO, type Next } from './fifo.js'
 
 interface BasePushable<T> {
   /**
@@ -96,13 +96,9 @@
   onEnd?: (err?: Error) => void
 }
 
-<<<<<<< HEAD
 export interface DoneResult { done: true }
 export interface ValueResult<T> { done: false, value: T }
 export type NextResult<T> = ValueResult<T> | DoneResult
-=======
-type NextResult<T> = { done: false, value: T } | { done: true }
->>>>>>> f088713e
 
 interface getNext<T, V = T> { (buffer: FIFO<T>): NextResult<V> }
 
@@ -135,7 +131,7 @@
 
     return {
       done: next.done === true,
-      // @ts-expect-error
+      // @ts-expect-error if done is false, value will be present
       value: next.value
     }
   }
@@ -162,7 +158,7 @@
       }
 
       if (next.done === false) {
-        // @ts-expect-error
+        // @ts-expect-error if done is false value should be pushed
         values.push(next.value)
       }
     }
@@ -197,7 +193,7 @@
       return { done: true }
     }
 
-    return await new Promise((resolve, reject) => {
+    return new Promise((resolve, reject) => {
       onNext = (next: Next<PushType>) => {
         onNext = null
         buffer.push(next)
@@ -251,21 +247,13 @@
 
     return (err != null) ? bufferError(err) : bufferNext({ done: true })
   }
-<<<<<<< HEAD
   const _return = (): DoneResult => {
-=======
-  const _return = (): NextResult<ValueType> => {
->>>>>>> f088713e
     buffer = new FIFO()
     end()
 
     return { done: true }
   }
-<<<<<<< HEAD
   const _throw = (err: Error): DoneResult => {
-=======
-  const _throw = (err: Error): NextResult<ValueType> => {
->>>>>>> f088713e
     end(err)
 
     return { done: true }
